# TODO(ikrylov): re-do

# try:
#     from .object_detection.dataset import ObjectDetectionDataset
# except ImportError as e:
#     print(e)
#     ObjectDetectionDataset = None

<<<<<<< HEAD
# try:
#     from torchreid.integration.sc.utils import ClassificationDatasetAdapter

#     ClassificationDataset = ClassificationDatasetAdapter
# except ImportError as e:
#     print(e)
#     ClassificationDataset = None

# try:
#     from mmseg.apis.ote.extension.datasets import MMDatasetAdapter

#     SemanticSegmentationDataset = MMDatasetAdapter
# except ImportError as e:
#     print(e)
#     SemanticSegmentationDataset = None

try:
    from .anomaly.dataset import AnomalyDataset
=======
try:
    from torchreid.integration.sc.utils import ClassificationDatasetAdapter

    ClassificationDataset = ClassificationDatasetAdapter
except ImportError as e:
    print(e)
    ClassificationDataset = None

try:
    from mmseg.apis.ote.extension.datasets import MMDatasetAdapter

    SemanticSegmentationDataset = MMDatasetAdapter
>>>>>>> 990fb34e
except ImportError as e:
    print(e)
    AnomalyDataset = None


def get_dataset_class(name):
    registry = {
        # "detection": ObjectDetectionDataset,
        # "classification": ClassificationDataset,
        # "segmentation": SemanticSegmentationDataset,
<<<<<<< HEAD
        "anomaly": AnomalyDataset,
=======
        "anomaly_classification": AnomalyDataset,
>>>>>>> 990fb34e
    }

    return registry[str(name).lower()]


__all__ = [
<<<<<<< HEAD
    # "ObjectDetectionDataset",
    # "ClassificationDataset",
    # "SemanticSegmentationDataset",
=======
    "ObjectDetectionDataset",
    "ClassificationDataset",
    "SemanticSegmentationDataset",
>>>>>>> 990fb34e
    "get_dataset_class",
]<|MERGE_RESOLUTION|>--- conflicted
+++ resolved
@@ -6,7 +6,6 @@
 #     print(e)
 #     ObjectDetectionDataset = None
 
-<<<<<<< HEAD
 # try:
 #     from torchreid.integration.sc.utils import ClassificationDatasetAdapter
 
@@ -25,20 +24,6 @@
 
 try:
     from .anomaly.dataset import AnomalyDataset
-=======
-try:
-    from torchreid.integration.sc.utils import ClassificationDatasetAdapter
-
-    ClassificationDataset = ClassificationDatasetAdapter
-except ImportError as e:
-    print(e)
-    ClassificationDataset = None
-
-try:
-    from mmseg.apis.ote.extension.datasets import MMDatasetAdapter
-
-    SemanticSegmentationDataset = MMDatasetAdapter
->>>>>>> 990fb34e
 except ImportError as e:
     print(e)
     AnomalyDataset = None
@@ -49,25 +34,15 @@
         # "detection": ObjectDetectionDataset,
         # "classification": ClassificationDataset,
         # "segmentation": SemanticSegmentationDataset,
-<<<<<<< HEAD
-        "anomaly": AnomalyDataset,
-=======
         "anomaly_classification": AnomalyDataset,
->>>>>>> 990fb34e
     }
 
     return registry[str(name).lower()]
 
 
 __all__ = [
-<<<<<<< HEAD
     # "ObjectDetectionDataset",
     # "ClassificationDataset",
     # "SemanticSegmentationDataset",
-=======
-    "ObjectDetectionDataset",
-    "ClassificationDataset",
-    "SemanticSegmentationDataset",
->>>>>>> 990fb34e
     "get_dataset_class",
 ]