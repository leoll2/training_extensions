--- conflicted
+++ resolved
@@ -44,10 +44,7 @@
 
     os.makedirs(args.destination, exist_ok=True)
 
-<<<<<<< HEAD
-=======
     domain_folders = set()
->>>>>>> 8d8d34ea
     for template_filename in template_filenames:
         with open(template_filename) as read_file:
             content = yaml.load(read_file, yaml.SafeLoader)
